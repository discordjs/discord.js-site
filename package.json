{
  "name": "discord.js-site",
  "version": "2.0.0",
  "description": "The website housing documentation for discord.js",
  "author": "Amish Shah <amishshah.2k@gmail.com>",
  "contributors": [
    "Schuyler Cebulskie <Gawdl3y@gawdl3y.com>",
    "snek <me@gus.host>"
  ],
  "private": true,
  "scripts": {
    "dev": "node build/dev-server.js",
    "start": "node build/dev-server.js",
    "build": "node build/build.js",
    "lint": "eslint --ext .js,.vue src"
  },
  "dependencies": {
    "konami-code-js": "^0.8.0",
    "marked": "^0.3.6",
<<<<<<< HEAD
    "superagent": "^3.5.2",
=======
>>>>>>> 604c5574
    "semver": "^5.3.0",
    "superagent": "^3.5.0",
    "vue": "^2.3.3",
    "vue-router": "^2.5.3"
  },
  "devDependencies": {
    "autoprefixer": "^6.7.2",
    "babel-core": "^6.22.1",
    "babel-eslint": "^7.1.1",
    "babel-loader": "^6.2.10",
    "babel-plugin-transform-runtime": "^6.22.0",
    "babel-preset-env": "^1.3.2",
    "babel-preset-stage-2": "^6.22.0",
    "babel-register": "^6.22.0",
    "chalk": "^1.1.3",
    "connect-history-api-fallback": "^1.3.0",
    "copy-webpack-plugin": "^4.0.1",
    "css-loader": "^0.28.1",
    "eslint": "^3.19.0",
    "eslint-friendly-formatter": "^2.0.7",
    "eslint-loader": "^1.7.1",
    "eslint-plugin-html": "^2.0.0",
    "eventsource-polyfill": "^0.9.6",
    "express": "^4.15.3",
    "extract-text-webpack-plugin": "^2.0.0",
    "file-loader": "^0.11.1",
    "friendly-errors-webpack-plugin": "^1.1.3",
    "html-webpack-plugin": "^2.28.0",
    "http-proxy-middleware": "^0.17.3",
    "webpack-bundle-analyzer": "^2.2.1",
    "shelljs": "^0.7.6",
    "opn": "^4.0.2",
    "optimize-css-assets-webpack-plugin": "^1.3.2",
    "ora": "^1.2.0",
    "rimraf": "^2.6.0",
    "url-loader": "^0.5.8",
    "vue-loader": "^12.1.0",
    "vue-style-loader": "^3.0.1",
    "vue-template-compiler": "^2.3.3",
    "webpack": "^2.6.1",
    "webpack-dev-middleware": "^1.10.0",
<<<<<<< HEAD
    "webpack-hot-middleware": "^2.16.1",
    "webpack-merge": "^2.6.1",
    "node-sass": "^3.13.0",
=======
    "webpack-hot-middleware": "^2.18.0",
    "webpack-merge": "^4.1.0",
    "node-sass": "^4.5.3",
>>>>>>> 604c5574
    "sass-loader": "^4.0.0"
  },
  "engines": {
    "node": ">= 4.0.0",
    "npm": ">= 3.0.0"
  },
  "browserslist": [
    "> 1%",
    "last 2 versions",
    "not ie <= 8"
  ]
}<|MERGE_RESOLUTION|>--- conflicted
+++ resolved
@@ -17,12 +17,7 @@
   "dependencies": {
     "konami-code-js": "^0.8.0",
     "marked": "^0.3.6",
-<<<<<<< HEAD
     "superagent": "^3.5.2",
-=======
->>>>>>> 604c5574
-    "semver": "^5.3.0",
-    "superagent": "^3.5.0",
     "vue": "^2.3.3",
     "vue-router": "^2.5.3"
   },
@@ -62,15 +57,9 @@
     "vue-template-compiler": "^2.3.3",
     "webpack": "^2.6.1",
     "webpack-dev-middleware": "^1.10.0",
-<<<<<<< HEAD
-    "webpack-hot-middleware": "^2.16.1",
-    "webpack-merge": "^2.6.1",
-    "node-sass": "^3.13.0",
-=======
     "webpack-hot-middleware": "^2.18.0",
     "webpack-merge": "^4.1.0",
     "node-sass": "^4.5.3",
->>>>>>> 604c5574
     "sass-loader": "^4.0.0"
   },
   "engines": {
