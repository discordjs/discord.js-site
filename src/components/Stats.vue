<<<<<<< HEAD
<template>
  <ul class="stats">
    <li>{{ downloads }} downloads</li>
    <li>{{ stars }} stars</li>
    <li>{{ contributors }} contributors</li>
  </ul>
</template>

<script>
  import request from 'superagent/superagent';

  const data = {
    downloads: '150,000+',
    stars: '1000+',
    contributors: '89+',
    fetching: false,
  };

  export default {
    name: 'stats',

    data() {
      if (data.fetching) return data;
      data.fetching = true;

      request.get('https://api.npmjs.org/downloads/range/2013-08-21:2100-08-21/discord.js').end((err, res) => {
        if (err) return;
        data.downloads = 0;
        for (const item of res.body.downloads) data.downloads += item.downloads;
        data.downloads = data.downloads.toLocaleString();
      });
      request.get('https://api.github.com/repos/hydrabolt/discord.js').end((err, res) => {
        if (!err) data.stars = res.body.stargazers_count.toLocaleString();
      });
      request.get('https://api.github.com/repos/hydrabolt/discord.js/stats/contributors').end((err, res) => {
        if (!err) data.contributors = res.body.length.toLocaleString();
      });

      return data;
    },
  };
</script>
=======
<template>
  <ul class="stats">
    <li>{{ downloads }} downloads</li>
    <li>{{ stars }} stars</li>
    <li>{{ contributors }} contributors</li>
  </ul>
</template>

<script>
  import request from 'superagent/superagent';

  const data = {
    downloads: '175,000+',
    stars: '1,200+',
    contributors: '98+',
    fetching: false,
  };

  export default {
    name: 'stats',

    data() {
      if (data.fetching) return data;
      data.fetching = true;

      request.get('https://api.npmjs.org/downloads/range/2013-08-21:2100-08-21/discord.js').end((err, res) => {
        if (err) return;
        data.downloads = 0;
        for (const item of res.body.downloads) data.downloads += item.downloads;
        data.downloads = data.downloads.toLocaleString();
      });
      request.get('https://api.github.com/repos/hydrabolt/discord.js').end((err, res) => {
        if (!err) data.stars = res.body.stargazers_count.toLocaleString();
      });
      request.get('https://api.github.com/repos/hydrabolt/discord.js/stats/contributors').end((err, res) => {
        if (!err) data.contributors = res.body.length.toLocaleString();
      });

      return data;
    },
  };
</script>
>>>>>>> 604c5574
<|MERGE_RESOLUTION|>--- conflicted
+++ resolved
@@ -1,47 +1,3 @@
-<<<<<<< HEAD
-<template>
-  <ul class="stats">
-    <li>{{ downloads }} downloads</li>
-    <li>{{ stars }} stars</li>
-    <li>{{ contributors }} contributors</li>
-  </ul>
-</template>
-
-<script>
-  import request from 'superagent/superagent';
-
-  const data = {
-    downloads: '150,000+',
-    stars: '1000+',
-    contributors: '89+',
-    fetching: false,
-  };
-
-  export default {
-    name: 'stats',
-
-    data() {
-      if (data.fetching) return data;
-      data.fetching = true;
-
-      request.get('https://api.npmjs.org/downloads/range/2013-08-21:2100-08-21/discord.js').end((err, res) => {
-        if (err) return;
-        data.downloads = 0;
-        for (const item of res.body.downloads) data.downloads += item.downloads;
-        data.downloads = data.downloads.toLocaleString();
-      });
-      request.get('https://api.github.com/repos/hydrabolt/discord.js').end((err, res) => {
-        if (!err) data.stars = res.body.stargazers_count.toLocaleString();
-      });
-      request.get('https://api.github.com/repos/hydrabolt/discord.js/stats/contributors').end((err, res) => {
-        if (!err) data.contributors = res.body.length.toLocaleString();
-      });
-
-      return data;
-    },
-  };
-</script>
-=======
 <template>
   <ul class="stats">
     <li>{{ downloads }} downloads</li>
@@ -83,5 +39,4 @@
       return data;
     },
   };
-</script>
->>>>>>> 604c5574
+</script>